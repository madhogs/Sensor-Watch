/*
 * MIT License
 *
 * Copyright (c) 2022 Andreas Nebinger
 *
 * Permission is hereby granted, free of charge, to any person obtaining a copy
 * of this software and associated documentation files (the "Software"), to deal
 * in the Software without restriction, including without limitation the rights
 * to use, copy, modify, merge, publish, distribute, sublicense, and/or sell
 * copies of the Software, and to permit persons to whom the Software is
 * furnished to do so, subject to the following conditions:
 *
 * The above copyright notice and this permission notice shall be included in all
 * copies or substantial portions of the Software.
 *
 * THE SOFTWARE IS PROVIDED "AS IS", WITHOUT WARRANTY OF ANY KIND, EXPRESS OR
 * IMPLIED, INCLUDING BUT NOT LIMITED TO THE WARRANTIES OF MERCHANTABILITY,
 * FITNESS FOR A PARTICULAR PURPOSE AND NONINFRINGEMENT. IN NO EVENT SHALL THE
 * AUTHORS OR COPYRIGHT HOLDERS BE LIABLE FOR ANY CLAIM, DAMAGES OR OTHER
 * LIABILITY, WHETHER IN AN ACTION OF CONTRACT, TORT OR OTHERWISE, ARISING FROM,
 * OUT OF OR IN CONNECTION WITH THE SOFTWARE OR THE USE OR OTHER DEALINGS IN THE
 * SOFTWARE.
 */

//-----------------------------------------------------------------------------

#include <stdlib.h>
#include <string.h>

#include "alarm_face.h"
#include "watch.h"
#include "watch_utility.h"
#include "watch_private_display.h"

/*
    Implements 16 alarm slots on the sensor watch

    Usage:
    - In normal mode, the alarm button cycles through all 16 alarms. 
    - Pressing the alarm button long in normal mode toggles the corresponding alarm on or off.
      (Whereas pressing the alarm button extra long brings you back to alarm no. 1.)
    - Pressing the light button enters setting mode and cycles through the settings of each alarm.
      (Long pressing the light button enters setting mode without illuminating the led.)
    - In setting mode an alarm slot is selected by pressing the alarm button when the slot number 
      in the upper right corner is blinking.
    - For each alarm slot, you can select the day. These are the day modes:
        - ED = the alarm rings every day
        - 1t = the alarm fires only one time and is erased afterwards
        - MF = the alarm fires Mondays to Fridays
        - WN = the alarm fires on weekends (Sa/Su)
        - MO to SU = the alarm fires only on the given day of week
    - You can fast cycle through hour or minute setting via long press of the alarm button.
    - You can select the tone in which the alarm is played. (Three pitch levels available.)
    - You can select how many "beep rounds" are played for each alarm. 1 to 9 rounds, plus extra 
      long ('L') and extra short ('o') alarms.
    - The simple watch face indicates if any alarm is set within the next 24h by showing the signal
      indicator.
*/

typedef enum {
    alarm_setting_idx_alarm,
    alarm_setting_idx_day,
    alarm_setting_idx_hour,
    alarm_setting_idx_minute,
    alarm_setting_idx_pitch,
    alarm_setting_idx_beeps
} alarm_setting_idx_t;

static const char _dow_strings[ALARM_DAY_STATES + 1][2] ={"AL", "MO", "TU", "WE", "TH", "FR", "SA", "SO", "ED", "1t", "MF", "WN"};
static const uint8_t _blink_idx[ALARM_SETTING_STATES] = {2, 0, 4, 6, 8, 9};
static const uint8_t _blink_idx2[ALARM_SETTING_STATES] = {3, 1, 5, 7, 8, 9};
static const BuzzerNote _buzzer_notes[3] = {BUZZER_NOTE_B6, BUZZER_NOTE_C8, BUZZER_NOTE_A8};
static const uint8_t _buzzer_segdata[3][2] = {{0, 3}, {1, 3}, {2, 2}};

static int8_t _wait_ticks;

static uint8_t _get_weekday_idx(watch_date_time date_time) {
    date_time.unit.year += 20;
    if (date_time.unit.month <= 2) {
        date_time.unit.month += 12;
        date_time.unit.year--;
    }
    return (date_time.unit.day + 13 * (date_time.unit.month + 1) / 5 + date_time.unit.year + date_time.unit.year / 4 + 525 - 2) % 7;
}

static void _alarm_set_signal(alarm_state_t *state) {
    if (state->alarm[state->alarm_idx].enabled)
        watch_set_indicator(WATCH_INDICATOR_SIGNAL);
    else
        watch_clear_indicator(WATCH_INDICATOR_SIGNAL);
}

static void _alarm_face_draw(movement_settings_t *settings, alarm_state_t *state, uint8_t subsecond) {
    char buf[12];

    uint8_t i = 0;
    if (state->is_setting) {
        // display the actual day indicating string for the current alarm
        i = state->alarm[state->alarm_idx].day + 1;
    }
    //handle am/pm for hour display
    uint8_t h = state->alarm[state->alarm_idx].hour;
    if (!settings->bit.clock_mode_24h) {
        if (h >= 12) {
            watch_set_indicator(WATCH_INDICATOR_PM);
            h %= 12;
        } else {
            watch_clear_indicator(WATCH_INDICATOR_PM);
        }
        if (h == 0) h = 12;
    }
    sprintf(buf, "%c%c%2d%2d%02d  ",
        _dow_strings[i][0], _dow_strings[i][1],
        (state->alarm_idx + 1),
        h,
        state->alarm[state->alarm_idx].minute);
    // blink items if in settings mode
    if (state->is_setting && subsecond % 2 && state->setting_state < alarm_setting_idx_pitch && !state->alarm_quick_ticks) {
        buf[_blink_idx[state->setting_state]] = buf[_blink_idx2[state->setting_state]] = ' ';
    }
    watch_display_string(buf, 0);
    
    if (state->is_setting) {
    // draw pitch level indicator
        if ((subsecond % 2) == 0 || (state->setting_state != alarm_setting_idx_pitch)) {
        for (i = 0; i <= state->alarm[state->alarm_idx].pitch && i < 3; i++)
            watch_set_pixel(_buzzer_segdata[i][0], _buzzer_segdata[i][1]);
    }
        // draw beep rounds indicator
        if ((subsecond % 2) == 0 || (state->setting_state != alarm_setting_idx_beeps)) {
            if (state->alarm[state->alarm_idx].beeps == ALARM_MAX_BEEP_ROUNDS - 1)
                watch_display_character('L', _blink_idx[alarm_setting_idx_beeps]);
            else {
                if (state->alarm[state->alarm_idx].beeps == 0)
                    watch_display_character('o', _blink_idx[alarm_setting_idx_beeps]);
                else
                    watch_display_character(state->alarm[state->alarm_idx].beeps + 48, _blink_idx[alarm_setting_idx_beeps]);
            }
        }
    }

    // set alarm indicator
    _alarm_set_signal(state);
}

static void _alarm_initiate_setting(movement_settings_t *settings, alarm_state_t *state, uint8_t subsecond) {
    state->is_setting = true;
    state->setting_state = 0;
    movement_request_tick_frequency(4);
    _alarm_face_draw(settings, state, subsecond);
}

static void _alarm_resume_setting(movement_settings_t *settings, alarm_state_t *state, uint8_t subsecond) {
    state->is_setting = false;
    movement_request_tick_frequency(1);
    _alarm_face_draw(settings, state, subsecond);
}

static void _alarm_update_alarm_enabled(movement_settings_t *settings, alarm_state_t *state) {
    // save indication for active alarms to movement settings
    bool active_alarms = false;
    watch_date_time now;
    bool now_init = false;
    uint8_t weekday_idx;
    uint16_t now_minutes_of_day;
    uint16_t alarm_minutes_of_day;
    for (uint8_t i = 0; i < ALARM_ALARMS; i++) {
        if (state->alarm[i].enabled) {
            // figure out if alarm is to go off in the next 24 h
            if (state->alarm[i].day == ALARM_DAY_EACH_DAY || state->alarm[i].day == ALARM_DAY_ONE_TIME) {
            active_alarms = true;
            break;
            } else {
                if (!now_init) {
                    now = watch_rtc_get_date_time();
                    now_init = true;
                    weekday_idx = _get_weekday_idx(now);
                    now_minutes_of_day = now.unit.hour * 60 + now.unit.minute;
                }
                alarm_minutes_of_day = state->alarm[i].hour * 60 + state->alarm[i].minute;
                // no more shortcuts: check days and times for all possible cases...
                if ((state->alarm[i].day == weekday_idx && alarm_minutes_of_day >= now_minutes_of_day)
                    || ((weekday_idx + 1) % 7 == state->alarm[i].day && alarm_minutes_of_day <= now_minutes_of_day) 
                    || (state->alarm[i].day == ALARM_DAY_WORKDAY && (weekday_idx < 4
                        || (weekday_idx == 4 && alarm_minutes_of_day >= now_minutes_of_day)
                        || (weekday_idx == 6 && alarm_minutes_of_day <= now_minutes_of_day)))
                    || (state->alarm[i].day == ALARM_DAY_WEEKEND && (weekday_idx == 5
                        || (weekday_idx == 6 && alarm_minutes_of_day >= now_minutes_of_day)
                        || (weekday_idx == 4 && alarm_minutes_of_day <= now_minutes_of_day)))) {
                    active_alarms = true;
                    break;
                }
            }
        }
    }
    settings->bit.alarm_enabled = active_alarms;
}

static void _alarm_play_short_beep(uint8_t pitch_idx) {
    // play a short double beep
    watch_buzzer_play_note(_buzzer_notes[pitch_idx], 50);
    watch_buzzer_play_note(BUZZER_NOTE_REST, 50);
    watch_buzzer_play_note(_buzzer_notes[pitch_idx], 70);
}

static void _alarm_indicate_beep(alarm_state_t *state) {
    // play an example for the current beep setting
    if (state->alarm[state->alarm_idx].beeps == 0) {
        // short double beep
        _alarm_play_short_beep(state->alarm[state->alarm_idx].pitch);
    } else {
        // regular alarm beep
        movement_play_alarm_beeps(1, _buzzer_notes[state->alarm[state->alarm_idx].pitch]);
    }
}

static void _abort_quick_ticks(alarm_state_t *state) {
    // abort counting quick ticks
    if (state->alarm_quick_ticks) {
        state->alarm[state->alarm_idx].enabled = true;
        state->alarm_quick_ticks = false;
        movement_request_tick_frequency(4);
    }
}

void alarm_face_setup(movement_settings_t *settings, uint8_t watch_face_index, void **context_ptr) {
    (void) settings;
    (void) watch_face_index;

    if (*context_ptr == NULL) {
        *context_ptr = malloc(sizeof(alarm_state_t));
        alarm_state_t *state = (alarm_state_t *)*context_ptr;
        memset(*context_ptr, 0, sizeof(alarm_state_t));
        // initialize the default alarm values
        for (uint8_t i = 0; i < ALARM_ALARMS; i++) {
            state->alarm[i].day = ALARM_DAY_EACH_DAY;
            state->alarm[i].beeps = 5;
            state->alarm[i].pitch = 1;
        }
        state->alarm_handled_minute = -1;
        _wait_ticks = -1;
    }
}

void alarm_face_activate(movement_settings_t *settings, void *context) {
    (void) settings;
    (void) context;
    watch_set_colon();
}

void alarm_face_resign(movement_settings_t *settings, void *context) {
    alarm_state_t *state = (alarm_state_t *)context;
    state->is_setting = false;
    _alarm_update_alarm_enabled(settings, state);
    watch_set_led_off();
    state->alarm_quick_ticks = false;
    _wait_ticks = -1;
    movement_request_tick_frequency(1);
}

bool alarm_face_wants_background_task(movement_settings_t *settings, void *context) {
    (void) settings;
    alarm_state_t *state = (alarm_state_t *)context;
    watch_date_time now = watch_rtc_get_date_time();
    // just a failsafe: never fire more than one alarm within a minute
    if (state->alarm_handled_minute == now.unit.minute) return false;
    state->alarm_handled_minute = now.unit.minute;
    // check the rest
    for (uint8_t i = 0; i < ALARM_ALARMS; i++) {
        if (state->alarm[i].enabled) {
            if (state->alarm[i].minute == now.unit.minute) {
                if (state->alarm[i].hour == now.unit.hour) {
                    state->alarm_playing_idx = i;
                    if (state->alarm[i].day == ALARM_DAY_EACH_DAY || state->alarm[i].day == ALARM_DAY_ONE_TIME) return true;
                    uint8_t weekday_idx = _get_weekday_idx(now);
                    if (state->alarm[i].day == weekday_idx) return true;
                    if (state->alarm[i].day == ALARM_DAY_WORKDAY && weekday_idx < 5) return true;
                    if (state->alarm[i].day == ALARM_DAY_WEEKEND && weekday_idx >= 5) return true;
                }
            }
        }
    }
    state->alarm_handled_minute = -1;
    // update the movement's alarm indicator five times an hour
    if (now.unit.minute % 12 == 0) _alarm_update_alarm_enabled(settings, state);
    return false;
}

bool alarm_face_loop(movement_event_t event, movement_settings_t *settings, void *context) {
    (void) settings;
    alarm_state_t *state = (alarm_state_t *)context;

    switch (event.event_type) {
    case EVENT_TICK:
        if (state->alarm_quick_ticks) {
            // we are in fast cycling mode
            if (state->setting_state == alarm_setting_idx_hour) {
                        state->alarm[state->alarm_idx].hour = (state->alarm[state->alarm_idx].hour + 1) % 24;
            } else if (state->setting_state == alarm_setting_idx_minute) {
                        state->alarm[state->alarm_idx].minute = (state->alarm[state->alarm_idx].minute + 1) % 60;
            } else _abort_quick_ticks(state);
        } else if (!state->is_setting) {
            if (_wait_ticks >= 0) _wait_ticks++;
            if (_wait_ticks == 2) {
                // extra long press of alarm button
                _wait_ticks = -1;
                if (state->alarm_idx) {
                    // revert change of enabled flag and show it briefly
                    state->alarm[state->alarm_idx].enabled ^= 1;
                    _alarm_set_signal(state);
                    delay_ms(275);
                    state->alarm_idx = 0;
                }
            } else break; // no need to do anything when we are not in settings mode and no quick ticks are running
        }
        // fall through
    case EVENT_ACTIVATE:
        _alarm_face_draw(settings, state, event.subsecond);
        break;
    case EVENT_LIGHT_BUTTON_UP:
        if (!state->is_setting) {
            movement_illuminate_led();
            _alarm_initiate_setting(settings, state, event.subsecond);
            break;
        }
        state->setting_state += 1;
        if (state->setting_state >= ALARM_SETTING_STATES) {
            // we have done a full settings cycle, so resume to normal
            _alarm_resume_setting(settings, state, event.subsecond);
        }
        break;
    case EVENT_LIGHT_LONG_PRESS:
        if (state->is_setting) {
            _alarm_resume_setting(settings, state, event.subsecond);
        } else {
            _alarm_initiate_setting(settings, state, event.subsecond);
        }
        break;
    case EVENT_ALARM_BUTTON_UP:
        if (!state->is_setting) {
            // stop wait ticks counter
            _wait_ticks = -1;
            // cycle through the alarms
            state->alarm_idx = (state->alarm_idx + 1) % (ALARM_ALARMS);
        } else {
            // handle the settings behaviour
            switch (state->setting_state) {
            case alarm_setting_idx_alarm:
                // alarm selection
                state->alarm_idx = (state->alarm_idx + 1) % (ALARM_ALARMS);
                break;
            case alarm_setting_idx_day:
                // day selection
                state->alarm[state->alarm_idx].day = (state->alarm[state->alarm_idx].day + 1) % (ALARM_DAY_STATES);
                break;
            case alarm_setting_idx_hour:
                // hour selection
                _abort_quick_ticks(state);
                state->alarm[state->alarm_idx].hour = (state->alarm[state->alarm_idx].hour + 1) % 24;
                break;
            case alarm_setting_idx_minute:
                // minute selection
                _abort_quick_ticks(state);
                state->alarm[state->alarm_idx].minute = (state->alarm[state->alarm_idx].minute + 1) % 60;
                break;
            case alarm_setting_idx_pitch:
                // pitch level
                state->alarm[state->alarm_idx].pitch = (state->alarm[state->alarm_idx].pitch + 1) % 3;
                // play sound to show user what this is for
                _alarm_indicate_beep(state);
                break;
            case alarm_setting_idx_beeps:
                // number of beeping rounds selection
                state->alarm[state->alarm_idx].beeps = (state->alarm[state->alarm_idx].beeps + 1) % ALARM_MAX_BEEP_ROUNDS;
                // play sounds when user reaches 'short' length and also one time on regular beep length
                if (state->alarm[state->alarm_idx].beeps <= 1) _alarm_indicate_beep(state);
                break;
            default:
                break;
            }
            // auto enable an alarm if user sets anything
            if (state->setting_state > alarm_setting_idx_alarm) state->alarm[state->alarm_idx].enabled = true;
        }
        _alarm_face_draw(settings, state, event.subsecond);
        break;
    case EVENT_ALARM_LONG_PRESS:
        if (!state->is_setting) {
            // toggle the enabled flag for current alarm
            state->alarm[state->alarm_idx].enabled ^= 1;
            // start wait ticks counter
            _wait_ticks = 0;
        } else {
            // handle the long press settings behaviour
            switch (state->setting_state) {
            case alarm_setting_idx_alarm:
                // alarm selection
                state->alarm_idx = 0;
                break;
            case alarm_setting_idx_minute:
            case alarm_setting_idx_hour:
                // initiate fast cycling for hour or minute settings
                movement_request_tick_frequency(8);
                state->alarm_quick_ticks = true;
                break;
            default:
                break;
            }
        }
        _alarm_face_draw(settings, state, event.subsecond);
        break;
    case EVENT_ALARM_LONG_UP:
        if (state->is_setting) {
            if (state->setting_state == alarm_setting_idx_hour || state->setting_state == alarm_setting_idx_minute)
                _abort_quick_ticks(state);
        } else _wait_ticks = -1;
        break;
    case EVENT_BACKGROUND_TASK:
        // play alarm
        if (state->alarm[state->alarm_playing_idx].beeps == 0) {
            // short beep
            if (watch_is_buzzer_or_led_enabled()) {
                _alarm_play_short_beep(state->alarm[state->alarm_playing_idx].pitch);
            } else {
                // enable, play beep and disable buzzer again
                watch_enable_buzzer();
                _alarm_play_short_beep(state->alarm[state->alarm_playing_idx].pitch);
                watch_disable_buzzer();
            }
        } else {
            // regular alarm beeps
            movement_play_alarm_beeps((state->alarm[state->alarm_playing_idx].beeps == (ALARM_MAX_BEEP_ROUNDS - 1) ? 20 : state->alarm[state->alarm_playing_idx].beeps), 
                                  _buzzer_notes[state->alarm[state->alarm_playing_idx].pitch]);
        }
        // one time alarm? -> erase it
        if (state->alarm[state->alarm_playing_idx].day == ALARM_DAY_ONE_TIME) {
            state->alarm[state->alarm_playing_idx].day = ALARM_DAY_EACH_DAY;
            state->alarm[state->alarm_playing_idx].minute = state->alarm[state->alarm_playing_idx].hour = 0;
            state->alarm[state->alarm_playing_idx].beeps = 5;
            state->alarm[state->alarm_playing_idx].pitch = 1;
            state->alarm[state->alarm_playing_idx].enabled = false;
            _alarm_update_alarm_enabled(settings, state);
        }
        break;
    case EVENT_TIMEOUT:
        movement_move_to_face(0);
        break;
    default:
<<<<<<< HEAD
        movement_default_loop_handler(event, settings);
      break;
=======
        break;
>>>>>>> 3303060c
    }

    return true;
}<|MERGE_RESOLUTION|>--- conflicted
+++ resolved
@@ -445,12 +445,8 @@
         movement_move_to_face(0);
         break;
     default:
-<<<<<<< HEAD
         movement_default_loop_handler(event, settings);
-      break;
-=======
-        break;
->>>>>>> 3303060c
+        break;
     }
 
     return true;
