--- conflicted
+++ resolved
@@ -221,13 +221,10 @@
             }
             draw(state, event.subsecond);
             break;
-<<<<<<< HEAD
-=======
         case EVENT_MODE_BUTTON_UP:
             abort_quick_ticks(state);
             movement_move_to_next_face();
             break;
->>>>>>> 3303060c
         case EVENT_LIGHT_BUTTON_UP:
             switch(state->mode) {
                 case cd_running:
