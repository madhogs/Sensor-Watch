--- conflicted
+++ resolved
@@ -48,10 +48,6 @@
 
 bool set_time_hackwatch_face_loop(movement_event_t event, movement_settings_t *settings, void *context) {
     uint8_t current_page = *((uint8_t *)context);
-<<<<<<< HEAD
-    const uint8_t days_in_month[12] = {31, 28, 31, 30, 31, 30, 31, 31, 30, 31, 30, 31};
-=======
->>>>>>> 09576807
 
     if (event.subsecond == 15) // Delay displayed time update by ~0.5 seconds, to align phase exactly to main clock at 1Hz
         date_time_settings = watch_rtc_get_date_time();
@@ -139,7 +135,7 @@
             if (current_page != 2) // Do not set time when we are at seconds, it was already set previously
                 watch_rtc_set_date_time(date_time_settings);
             break;
-        
+
         case EVENT_ALARM_LONG_UP://Setting seconds on long release
             switch (current_page) {
                 case 2: // second
