# Leave this line at the top of the file; it has all the watch library sources and includes.
TOP = ../..
include $(TOP)/make.mk

# If you add any other subdirectories with header files you wish to include, add them after ../
# Note that you will need to add a backslash at the end of any line you wish to continue, i.e.
# INCLUDES += \
#   -I../ \
#   -I../drivers/ \
#   -I../watch_faces/fitness/
INCLUDES += \
  -I../ \
  -I../watch_faces/ \
  -I../watch_faces/clock/ \
  -I../watch_faces/settings/ \
  -I../watch_faces/complication/ \
  -I../watch_faces/sensor/ \
  -I../watch_faces/demo/ \
  -I../../littlefs/ \
  -I../lib/chirpy_tx/ \
  -I../lib/TOTP/ \
  -I../lib/base32/ \
  -I../lib/sunriset/ \
  -I../lib/vsop87/ \
  -I../lib/astrolib/ \
  -I../lib/morsecalc/ \

# If you add any other source files you wish to compile, add them after ../app.c
# Note that you will need to add a backslash at the end of any line you wish to continue, i.e.
# SRCS += \
#   ../movement.c \
#   ../drivers/lis2dh.c \
#   ../watch_faces/fitness/step_count_face.c
SRCS += \
  ../lib/chirpy_tx/chirpy_tx.c \
  ../lib/TOTP/sha1.c \
  ../lib/TOTP/sha256.c \
  ../lib/TOTP/sha512.c \
  ../lib/TOTP/TOTP.c \
  ../lib/base32/base32.c \
  ../lib/sunriset/sunriset.c \
  ../lib/vsop87/vsop87a_milli.c \
  ../lib/astrolib/astrolib.c \
  ../lib/morsecalc/calc.c \
  ../lib/morsecalc/calc_fns.c \
  ../lib/morsecalc/calc_strtof.c \
  ../lib/morsecalc/morsecalc_display.c \
  ../../littlefs/lfs.c \
  ../../littlefs/lfs_util.c \
  ../movement.c \
  ../filesystem.c \
  ../watch_faces/clock/simple_clock_face.c \
  ../watch_faces/clock/world_clock_face.c \
  ../watch_faces/clock/beats_face.c \
  ../watch_faces/clock/weeknumber_clock_face.c \
  ../watch_faces/settings/preferences_face.c \
  ../watch_faces/settings/set_time_face.c \
  ../watch_faces/settings/set_time_hackwatch_face.c \
  ../watch_faces/sensor/thermistor_readout_face.c \
  ../watch_faces/sensor/thermistor_logging_face.c \
  ../watch_faces/sensor/thermistor_testing_face.c \
  ../watch_faces/demo/character_set_face.c \
  ../watch_faces/demo/voltage_face.c \
  ../watch_faces/demo/lis2dw_logging_face.c \
  ../watch_faces/demo/demo_face.c \
  ../watch_faces/demo/hello_there_face.c \
  ../watch_faces/complication/pulsometer_face.c \
  ../watch_faces/complication/day_one_face.c \
  ../watch_faces/complication/stopwatch_face.c \
  ../watch_faces/complication/totp_face.c \
  ../watch_faces/complication/totp_face_lfs.c \
  ../watch_faces/complication/sunrise_sunset_face.c \
  ../watch_faces/complication/countdown_face.c \
  ../watch_faces/complication/sailing_face.c \
  ../watch_faces/complication/counter_face.c \
  ../watch_faces/complication/blinky_face.c \
  ../watch_faces/complication/moon_phase_face.c \
  ../watch_faces/sensor/accelerometer_data_acquisition_face.c \
  ../watch_faces/clock/mars_time_face.c \
  ../watch_faces/complication/orrery_face.c \
  ../watch_faces/complication/astronomy_face.c \
  ../watch_faces/complication/tomato_face.c \
  ../watch_faces/complication/probability_face.c \
  ../watch_faces/complication/wake_face.c \
  ../watch_faces/demo/frequency_correction_face.c \
  ../watch_faces/complication/alarm_face.c \
  ../watch_faces/complication/ratemeter_face.c \
  ../watch_faces/complication/interval_face.c \
  ../watch_faces/complication/rpn_calculator_alt_face.c \
  ../watch_faces/complication/stock_stopwatch_face.c \
  ../watch_faces/complication/tachymeter_face.c \
  ../watch_faces/settings/nanosec_face.c \
  ../watch_faces/settings/finetune_face.c \
  ../watch_faces/complication/databank_face.c \
  ../watch_faces/complication/tempchart_face.c \
  ../watch_faces/complication/tally_face.c \
  ../watch_faces/complication/tarot_face.c \
  ../watch_faces/complication/morsecalc_face.c \
  ../watch_faces/complication/rpn_calculator_face.c \
  ../watch_faces/complication/activity_face.c \
  ../watch_faces/demo/chirpy_demo_face.c \
  ../watch_faces/complication/ships_bell_face.c \
  ../watch_faces/sensor/lightmeter_face.c \
  ../watch_faces/complication/discgolf_face.c \
  ../watch_faces/complication/habit_face.c \
  ../watch_faces/complication/planetary_time_face.c \
  ../watch_faces/complication/planetary_hours_face.c \
  ../watch_faces/complication/breathing_face.c \
  ../watch_faces/clock/repetition_minute_face.c \
  ../watch_faces/complication/timer_face.c \
  ../watch_faces/complication/invaders_face.c \
  ../watch_faces/clock/world_clock2_face.c \
  ../watch_faces/complication/time_left_face.c \
  ../watch_faces/complication/randonaut_face.c \
  ../watch_faces/complication/toss_up_face.c \
  ../watch_faces/complication/geomancy_face.c \
  ../watch_faces/clock/simple_clock_bin_led_face.c \
  ../watch_faces/complication/flashlight_face.c \
  ../watch_faces/clock/decimal_time_face.c \
  ../watch_faces/clock/wyoscan_face.c \
<<<<<<< HEAD
  ../watch_faces/clock/minute_repeater_decimal_face.c \
=======
  ../watch_faces/complication/tuning_tones_face.c \
>>>>>>> 76b580a5
# New watch faces go above this line.

# Leave this line at the bottom of the file; it has all the targets for making your project.
include $(TOP)/rules.mk<|MERGE_RESOLUTION|>--- conflicted
+++ resolved
@@ -118,11 +118,8 @@
   ../watch_faces/complication/flashlight_face.c \
   ../watch_faces/clock/decimal_time_face.c \
   ../watch_faces/clock/wyoscan_face.c \
-<<<<<<< HEAD
   ../watch_faces/clock/minute_repeater_decimal_face.c \
-=======
   ../watch_faces/complication/tuning_tones_face.c \
->>>>>>> 76b580a5
 # New watch faces go above this line.
 
 # Leave this line at the bottom of the file; it has all the targets for making your project.
