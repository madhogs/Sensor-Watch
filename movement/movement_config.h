--- conflicted
+++ resolved
@@ -41,11 +41,8 @@
 #include "lis2dh_logging_face.h"
 #include "demo_face.h"
 #include "hello_there_face.h"
-<<<<<<< HEAD
 #include "sunrise_sunset_face.h"
-=======
 #include "countdown_face.h"
->>>>>>> 3be8b03c
 
 const watch_face_t watch_faces[] = {
     simple_clock_face,
